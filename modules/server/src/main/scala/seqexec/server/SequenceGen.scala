// Copyright (c) 2016-2023 Association of Universities for Research in Astronomy, Inc. (AURA)
// For license information see LICENSE or https://opensource.org/licenses/BSD-3-Clause

package seqexec.server

import cats.data.NonEmptyList
import cats.syntax.all._
import mouse.all._
import seqexec.engine.Action
import seqexec.engine.ActionCoordsInSeq
import seqexec.engine.ActionIndex
import seqexec.engine.ExecutionIndex
import seqexec.engine.ParallelActions
import seqexec.engine.{ Step => EngineStep }
import seqexec.model.Observation
import seqexec.model.SystemOverrides
import seqexec.model.StepId
import seqexec.model.dhs.DataId
import seqexec.model.dhs.ImageFileId
import seqexec.model.enum.Instrument
import seqexec.model.enum.Resource

/*
 * SequenceGen keeps all the information extracted from the ODB sequence.
 * It is combined with header parameters to build an engine.Sequence. It allows to rebuild the
 * engine sequence whenever any of those parameters change.
 */
final case class SequenceGen[F[_]](
  id:         Observation.Id,
  title:      String,
  instrument: Instrument,
  steps:      List[SequenceGen.StepGen[F]]
) {
  val resources: Set[Resource] = steps
    .collect { case p: SequenceGen.PendingStepGen[F] =>
      p.resources
    }
    .foldMap(identity)

  def configActionCoord(stepId: StepId, r: Resource): Option[ActionCoordsInSeq] =
    steps
      .find(_.id === stepId)
      .collect { case p: SequenceGen.PendingStepGen[F] => p }
      .flatMap(_.generator.configActionCoord(r))
      .map { case (ex, ac) => ActionCoordsInSeq(stepId, ex, ac) }

  def resourceAtCoords(c: ActionCoordsInSeq): Option[Resource] =
    steps
      .find(_.id === c.stepId)
      .collect { case p: SequenceGen.PendingStepGen[F] => p }
      .flatMap(_.generator.resourceAtCoords(c.execIdx, c.actIdx))
}

object SequenceGen {

  sealed trait StepGen[+F[_]] {
    val id: StepId
    val dataId: DataId
    val config: CleanConfig
  }

  object StepGen {
    def generate[F[_]](
      stepGen:         StepGen[F],
      systemOverrides: SystemOverrides,
      ctx:             HeaderExtraData
    ): EngineStep[F] =
      stepGen match {
        case p: PendingStepGen[F]          =>
          EngineStep.init[F](stepGen.id, p.generator.generate(ctx, systemOverrides))
        case SkippedStepGen(id, _, _)      =>
          EngineStep.skippedL.replace(true)(EngineStep.init[F](id, Nil))
        case CompletedStepGen(id, _, _, _) => EngineStep.init[F](id, Nil)
      }
  }

  final case class StepActionsGen[F[_]](
    configs:          Map[Resource, SystemOverrides => Action[F]],
    post:             (HeaderExtraData, SystemOverrides) => List[ParallelActions[F]],
    endObserveAction: Option[SystemOverrides => Action[F]]
  ) {

    def generate(
      ctx:       HeaderExtraData,
      overrides: SystemOverrides
    ): List[ParallelActions[F]] = {
      val postActions =
        this.endObserveAction.fold(post(ctx, overrides))(a =>
<<<<<<< HEAD
          post(ctx, overrides) :+ NonEmptyList.one(a(overrides))
=======
          post(ctx, overrides) :+ NonEmptyList.one(a(overrides).makeUninterruptible)
>>>>>>> 071335b2
        )
      NonEmptyList.fromList(configs.values.toList.map(_(overrides))).toList ++
        postActions
    }

    def configActionCoord(r: Resource): Option[(ExecutionIndex, ActionIndex)] = {
      val i = configs.keys.toIndexedSeq.indexOf(r)
      (i >= 0)
        .option(i)
        .map(i => (ExecutionIndex(0), ActionIndex(i.toLong)))
    }

    def resourceAtCoords(ex: ExecutionIndex, ac: ActionIndex): Option[Resource] =
      if (ex.self === 0) configs.keys.toList.get(ac.self)
      else None

  }

  final case class PendingStepGen[F[_]](
    override val id:     StepId,
    override val dataId: DataId,
    override val config: CleanConfig,
    resources:           Set[Resource],
    obsControl:          SystemOverrides => InstrumentSystem.ObserveControl[F],
    generator:           StepActionsGen[F]
  ) extends StepGen[F]

  final case class SkippedStepGen(
    override val id:     StepId,
    override val dataId: DataId,
    override val config: CleanConfig
  ) extends StepGen[Nothing]

  // Receiving a sequence from the ODB with a completed step without an image file id would be
  // weird, but I still use an Option just in case
  final case class CompletedStepGen(
    override val id:     StepId,
    override val dataId: DataId,
    override val config: CleanConfig,
    fileId:              Option[ImageFileId]
  ) extends StepGen[Nothing]

}<|MERGE_RESOLUTION|>--- conflicted
+++ resolved
@@ -86,11 +86,7 @@
     ): List[ParallelActions[F]] = {
       val postActions =
         this.endObserveAction.fold(post(ctx, overrides))(a =>
-<<<<<<< HEAD
-          post(ctx, overrides) :+ NonEmptyList.one(a(overrides))
-=======
           post(ctx, overrides) :+ NonEmptyList.one(a(overrides).makeUninterruptible)
->>>>>>> 071335b2
         )
       NonEmptyList.fromList(configs.values.toList.map(_(overrides))).toList ++
         postActions
