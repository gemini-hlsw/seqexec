import "./theme/semantic.less";
import "./less/style.less";
import React from "react";

// Enable why did you update plugin
if (process.env.NODE_ENV !== "production") {
  const { whyDidYouUpdate } = require("why-did-you-update");
  whyDidYouUpdate(React, {
<<<<<<< HEAD
    exclude: ["Draggable", "DraggableCore", "AutoSizer", "DiodeWrapper", "Login", "Ref", "RefFindNode", "Button", "Progress"]
=======
    exclude: ["Draggable", "DraggableCore", "AutoSizer", "DiodeWrapper", "Button", "Icon", "Login", "Ref", "RefFindNode"]
>>>>>>> 514e0de2
  });
}

var App = require("sjs/seqexec_web_client-fastopt.js");

if (module.hot) {
  module.hot.dispose(() => {
    App.SeqexecApp.stop();
  });
  module.hot.accept();
  App.SeqexecApp.start();
}<|MERGE_RESOLUTION|>--- conflicted
+++ resolved
@@ -6,11 +6,7 @@
 if (process.env.NODE_ENV !== "production") {
   const { whyDidYouUpdate } = require("why-did-you-update");
   whyDidYouUpdate(React, {
-<<<<<<< HEAD
-    exclude: ["Draggable", "DraggableCore", "AutoSizer", "DiodeWrapper", "Login", "Ref", "RefFindNode", "Button", "Progress"]
-=======
-    exclude: ["Draggable", "DraggableCore", "AutoSizer", "DiodeWrapper", "Button", "Icon", "Login", "Ref", "RefFindNode"]
->>>>>>> 514e0de2
+    exclude: ["Draggable", "DraggableCore", "AutoSizer", "DiodeWrapper", "Button", "Icon", "Progress", "Login", "Ref", "RefFindNode"]
   });
 }
 
