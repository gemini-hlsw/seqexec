// Copyright (c) 2016-2018 Association of Universities for Research in Astronomy, Inc. (AURA)
// For license information see LICENSE or https://opensource.org/licenses/BSD-3-Clause

package seqexec.server.gmos

import cats.data.EitherT
import cats.effect.{ IO, Timer }
import cats.implicits._
import edu.gemini.spModel.gemini.gmos.GmosCommonType._
import edu.gemini.spModel.gemini.gmos.InstGmosCommon.UseElectronicOffsettingRuling
import fs2.Stream
import mouse.all._
<<<<<<< HEAD
import scala.concurrent.ExecutionContext
=======
import org.log4s.getLogger
import seqexec.model.dhs.ImageFileId
import seqexec.server.EpicsCodex.EncodeEpicsValue
import seqexec.server.EpicsUtil.{smartSetDoubleParam, smartSetParam}
>>>>>>> 8b3788de
import seqexec.server.InstrumentSystem.ElapsedTime
import seqexec.server.{EpicsCodex, EpicsUtil, ObserveCommand, Progress, SeqAction, SeqexecFailure}
import seqexec.server.gmos.GmosController.Config.{Beam, InBeam, OutOfBeam, ROI}
import squants.time.TimeConversions._
import squants.{Length, Seconds, Time}

class GmosControllerEpics[T<:GmosController.SiteDependentTypes](encoders: GmosControllerEpics.Encoders[T])(cfg: GmosController.Config[T]) extends GmosController[T] {
  private val Log = getLogger

  import EpicsCodex._
  import GmosController.Config._
  import GmosControllerEpics._

  private val CC = GmosEpics.instance.configCmd
  private val DC = GmosEpics.instance.configDCCmd

  override def getConfig: SeqAction[GmosController.GmosConfig[T]] = ??? // scalastyle:ignore

  implicit val ampReadModeEncoder: EncodeEpicsValue[AmpReadMode, String] = EncodeEpicsValue {
    case AmpReadMode.SLOW => "SLOW"
    case AmpReadMode.FAST => "FAST"
  }

  implicit val shutterStateEncoder: EncodeEpicsValue[ShutterState, String] = EncodeEpicsValue {
    case OpenShutter  => "OPEN"
    case CloseShutter => "CLOSED"
    case _            => ""
  }

  implicit val ampCountEncoder: EncodeEpicsValue[AmpCount, String] = EncodeEpicsValue {
    // gmosAmpCount.lut
    case AmpCount.THREE  => ""
    case AmpCount.SIX    => "BEST"
    case AmpCount.TWELVE => "ALL"
  }

  implicit val binningEncoder: EncodeEpicsValue[Binning, Int] = EncodeEpicsValue { b => b.getValue }

  implicit val disperserOrderEncoder: EncodeEpicsValue[DisperserOrder, String] = EncodeEpicsValue(_.sequenceValue)

  implicit val disperserOrderEncoderInt: EncodeEpicsValue[DisperserOrder, Int] = EncodeEpicsValue{
    case Order.ZERO => 0
    case Order.ONE  => 1
    case Order.TWO  => 2
  }

  implicit val disperserLambdaEncoder: EncodeEpicsValue[Length, Double] =
    EncodeEpicsValue((l: Length) => l.toNanometers)

  implicit val useElectronicOffsetEncoder: EncodeEpicsValue[UseElectronicOffset, Int] =
    EncodeEpicsValue(_.allow.fold(1, 0))

  private def setShutterState(s: ShutterState): List[SeqAction[Unit]] = s match {
    case UnsetShutter => List.empty
    case sh           => {
      val encodedVal = encode(sh)
      smartSetParam(encodedVal, GmosEpics.instance.shutterState, DC.setShutterState(encode(sh)))
    }
  }

  private def roiNumUsed(s: RegionsOfInterest): Int = s.rois match {
    case Right(rois) => rois.length
    case Left(_)     => 1
  }

  private def setROI(binning: CCDBinning, s: RegionsOfInterest): List[SeqAction[Unit]] =
    s.rois match {
      case Left(b)     => roiParameters(binning, 1, encoders.builtInROI.encode(b))
      case Right(rois) => rois.zipWithIndex.flatMap { case (roi, i) =>
        roiParameters(binning, i + 1, ROIValues.fromOCS(roi))
      }
    }

  private def roiParameters(binning: CCDBinning, index: Int, roi: Option[ROIValues])
  : List[SeqAction[Unit]] = (roi, DC.rois.get(index)).mapN { (roi, r) =>
    r.setCcdXstart1(roi.xStart.value) *>
    r.setCcdXsize1(roi.xSize.value / binning.x.getValue) *>
    r.setCcdYstart1(roi.yStart.value) *>
    r.setCcdYsize1(roi.ySize.value / binning.y.getValue)
  }.toList

  private def setExposureTime(t: ExposureTime): List[SeqAction[Unit]] =
    smartSetParam(t.toSeconds.toInt, GmosEpics.instance.reqExposureTime, DC.setExposureTime(t))

  private def setAmpReadMode(v: AmpReadMode): List[SeqAction[Unit]] = {
    val encodedVal = encode(v)
    smartSetParam(encodedVal, GmosEpics.instance.ampReadMode, DC.setAmpReadMode(encodedVal))
  }

  private def setGainSetting(rm: AmpReadMode, g: AmpGain): List[SeqAction[Unit]] = {
    val encodedVal = encoders.autoGain.encode((rm, g))
    smartSetParam(encodedVal, GmosEpics.instance.gainSetting, DC.setGainSetting(encodedVal))
  }

  private def setAmpCount(v: AmpCount): List[SeqAction[Unit]] = {
    val encodedVal = encode(v)
    smartSetParam(encodedVal, GmosEpics.instance.ampCount, DC.setAmpCount(encodedVal))
  }

  private def setRoiNumUsed(n: Int): List[SeqAction[Unit]] =
    smartSetParam(n, GmosEpics.instance.roiNumUsed, DC.setRoiNumUsed(n))

  private def setCcdXBinning(v: Binning): List[SeqAction[Unit]] = {
    val encodedVal = encode(v)
    smartSetParam(encodedVal, GmosEpics.instance.ccdXBinning, DC.setCcdXBinning(encodedVal))
  }

  private def setCcdYBinning(v: Binning): List[SeqAction[Unit]] = {
    val encodedVal = encode(v)
    smartSetParam(encodedVal, GmosEpics.instance.ccdYBinning, DC.setCcdYBinning(encodedVal))
  }

  def setDCConfig(dc: DCConfig): List[SeqAction[Unit]] =
    // TODO nsRow, nsPairs
    setExposureTime(dc.t) ++
    setShutterState(dc.s) ++
    setAmpReadMode(dc.r.ampReadMode) ++
    setGainSetting(dc.r.ampReadMode, dc.r.ampGain) ++
    setAmpCount(dc.r.ampCount) ++
    setRoiNumUsed(roiNumUsed(dc.roi)) ++
    setROI(dc.bi, dc.roi) ++
    setCcdXBinning(dc.bi.x) ++
    setCcdYBinning(dc.bi.y)

  def setFilters(f: T#Filter): List[SeqAction[Unit]] = {
    val (filter1, filter2) = encoders.filter.encode(f)

    smartSetParam(filter1, GmosEpics.instance.filter1, CC.setFilter1(filter1)) ++
      smartSetParam(filter2, GmosEpics.instance.filter2, CC.setFilter2(filter2))
  }

  def setDisperser(d: T#Disperser): List[SeqAction[Unit]] = {
    val encodedVal = encoders.disperser.encode(d)
    val s = smartSetParam(encodedVal.toUpperCase,
      GmosEpics.instance.disperser.map(_.toUpperCase),
      CC.setDisperser(encodedVal)
    )
    // Force setting if disperser is parked
    if (s.isEmpty)
      smartSetParam(false, GmosEpics.instance.disperserParked, CC.setDisperser(encodedVal))
    else s
  }

  def setOrder(o: DisperserOrder): List[SeqAction[Unit]] = smartSetParam(
    disperserOrderEncoderInt.encode(o), GmosEpics.instance.disperserOrder,
    CC.setDisperserOrder(disperserOrderEncoder.encode(o))
  )

  def setDisperserParams(d: GmosController.Config[T]#GmosDisperser): List[SeqAction[Unit]] = {
    // TODO: define Enum type for disperserMode
    val disperserMode0 = "WLEN"
    val disperserMode1 = "SEL"

    def disperserModeDecode(v: Int): String = if (v === 0) disperserMode0 else disperserMode1

    val set = d match {
      case cfg.GmosDisperser.Mirror =>
        val s = setDisperser(cfg.mirror)
        //If disperser is set, force mode configuration
        if (s.isEmpty) Nil else s ++ List(CC.setDisperserMode(disperserMode0))
      case cfg.GmosDisperser.Order0(d) =>
        val s0 = setDisperser(d)
        // If disperser is set, force order configuration
        val s = if(s0.isEmpty) setOrder(Order.ZERO)
                else CC.setDisperserOrder(disperserOrderEncoder.encode(Order.ZERO)) :: s0
        //If disperser or order are set, force mode configuration
        if (s.isEmpty) Nil else s ++ List(CC.setDisperserMode(disperserMode0))
      case cfg.GmosDisperser.OrderN(d, o, w) =>
        val s0 = setDisperser(d)
        val s = (if(s0.isEmpty) setOrder(o)
                else CC.setDisperserOrder(disperserOrderEncoder.encode(o)) :: s0) ++
                smartSetParam(encode(w), GmosEpics.instance.disperserWavel,
                  CC.setDisperserLambda(encode(w))
        )
        //If disperser, order or wavelength are set, force mode configuration
        if (s.isEmpty) Nil else s ++ List(CC.setDisperserMode(disperserMode0))
      //TODO Improve data model to remove this case. It is here because search includes types of
      // both sites.
      case _                   => List.empty
    }
    if(set.isEmpty)
      smartSetParam(disperserMode0, GmosEpics.instance.disperserMode.map(disperserModeDecode),
        CC.setDisperserMode(disperserMode0))
    else set
  }

  def setFPU(cc: GmosFPU): List[SeqAction[Unit]] = {
    def inBeamDecode(v: Int): String = if (v===0) InBeamVal else OutOfBeamVal

    def builtInFPU(fpu: T#FPU): (Option[String], Option[String]) = encoders.fpu.encode(fpu)

    def customFPU(name: String): (Option[String], Option[String]) = name match {
      case "None" => (none, none)
      case _      => (name.some, beamEncoder.encode(InBeam).some)
    }

    def setFPUParams(p: (Option[String], Option[String])): List[SeqAction[Unit]] = p match {
      case (fpuName, beam) =>
        fpuName.map(v => smartSetParam(v, GmosEpics.instance.fpu, CC.setFpu(v))).toList.flatten ++
          beam.map(v => smartSetParam(v, GmosEpics.instance.inBeam.map(inBeamDecode), CC.setInBeam
          (v))).toList.flatten
    }

    cc match {
      case cfg.BuiltInFPU(fpu) => setFPUParams(builtInFPU(fpu))
      case CustomMaskFPU(name) => setFPUParams(customFPU(name))
      case UnknownFPU          => List.empty
      //TODO Improve data model to remove this case. It is here because the BuiltInFPU of the
      // other site is also a type of GmosFPU, even if it never will appear here.
      case _                   => List.empty
    }
  }

  def setElectronicOffset(e: Option[UseElectronicOffset]): List[SeqAction[Unit]] = {
    val useEOffset = e.getOrElse(UseElectronicOffsettingRuling.deny(""))

    smartSetParam(useEOffset.allow, GmosEpics.instance.useElectronicOffsetting,
      CC.setElectronicOffsetting(encode(useEOffset)))
  }

  def setStage(v: T#GmosStageMode): List[SeqAction[Unit]] = {
    val stage = encoders.stageMode.encode(v)

    smartSetParam(stage, GmosEpics.instance.stageMode, CC.setStageMode(stage))
  }

  def setDtaXOffset(v: DTAX): List[SeqAction[Unit]] = {
    val PixelsToMicrons = 15.0
    val Tolerance = 0.001

    val offsetInMicrons =  v.intValue.toDouble * PixelsToMicrons

    // It seems that the reported dtaXOffset is absolute, but the applied offset is relative to
    // XCenter value
    smartSetDoubleParam(Tolerance)(offsetInMicrons,
      (GmosEpics.instance.dtaXOffset, GmosEpics.instance.dtaXCenter)mapN(_-_),
      CC.setDtaXOffset(offsetInMicrons))
  }

  def setCCConfig(cc: GmosController.Config[T]#CCConfig): List[SeqAction[Unit]] = {
    setFilters(cc.filter) ++
      setDisperserParams(cc.disperser) ++
      setFPU(cc.fpu) ++
      setStage(cc.stage) ++
      setDtaXOffset(cc.dtaX) ++
      setElectronicOffset(cc.useElectronicOffset)
  }

  override def applyConfig(config: GmosController.GmosConfig[T]): SeqAction[Unit] = {
    val params = setDCConfig(config.dc) ++ setCCConfig(config.cc)

    EitherT.right[SeqexecFailure](IO(Log.info("Start Gmos configuration"))) *>
    EitherT.right(IO(Log.debug(s"Gmos configuration: ${config.show}"))) *>
    (if(params.isEmpty) SeqAction.void
    else params.sequence *>
      GmosEpics.instance.configCmd.setTimeout(ConfigTimeout) *>
      GmosEpics.instance.post
    ) *>
    EitherT.right(IO(Log.info("Completed Gmos configuration")))
  }

  override def observe(fileId: ImageFileId, expTime: Time): SeqAction[ObserveCommand.Result] = for {
    _   <- GmosEpics.instance.observeCmd.setLabel(fileId)
    _   <- GmosEpics.instance.observeCmd.setTimeout(expTime + ReadoutTimeout)
    ret <- GmosEpics.instance.observeCmd.post
  } yield ret

  override def stopObserve: SeqAction[Unit] = for {
    _ <- EitherT.right(IO(Log.info("Stop Gmos exposure")))
    _ <- GmosEpics.instance.stopCmd.setTimeout(DefaultTimeout)
    _ <- GmosEpics.instance.stopCmd.mark
    _ <- GmosEpics.instance.stopCmd.post
  } yield ()

  override def abortObserve: SeqAction[Unit] = for {
    _ <- EitherT.right(IO(Log.info("Abort Gmos exposure")))
    _ <- GmosEpics.instance.abortCmd.setTimeout(DefaultTimeout)
    _ <- GmosEpics.instance.abortCmd.mark
    _ <- GmosEpics.instance.abortCmd.post
  } yield ()

  override def endObserve: SeqAction[Unit] = for {
    _ <- EitherT.right(IO(Log.debug("Send endObserve to Gmos")))
    _ <- GmosEpics.instance.endObserveCmd.setTimeout(DefaultTimeout)
    _ <- GmosEpics.instance.endObserveCmd.mark
    _ <- GmosEpics.instance.endObserveCmd.post
  } yield ()

  override def pauseObserve: SeqAction[Unit] = for {
    _ <- EitherT.right(IO(Log.info("Send pause to Gmos")))
    _ <- GmosEpics.instance.pauseCmd.setTimeout(DefaultTimeout)
    _ <- GmosEpics.instance.pauseCmd.mark
    _ <- GmosEpics.instance.pauseCmd.post
  } yield ()

  override def resumePaused(expTime: Time): SeqAction[ObserveCommand.Result] = for {
    _   <- EitherT.right(IO(Log.debug("Resume Gmos observation")))
    _   <- GmosEpics.instance.continueCmd.setTimeout(expTime+ReadoutTimeout)
    _   <- GmosEpics.instance.continueCmd.mark
    ret <- GmosEpics.instance.continueCmd.post
    _   <- EitherT.right(IO(Log.debug("Completed Gmos observation")))
  } yield ret

  override def stopPaused: SeqAction[ObserveCommand.Result] = for {
    _   <- EitherT.right(IO(Log.info("Stop Gmos paused observation")))
    _   <- GmosEpics.instance.stopAndWaitCmd.setTimeout(DefaultTimeout)
    _   <- GmosEpics.instance.stopAndWaitCmd.mark
    ret <- GmosEpics.instance.stopAndWaitCmd.post
    _   <- EitherT.right(IO(Log.info("Completed stopping Gmos observation")))
  } yield if(ret === ObserveCommand.Success) ObserveCommand.Stopped else ret

  override def abortPaused: SeqAction[ObserveCommand.Result] = for {
    _   <- EitherT.right(IO(Log.info("Abort Gmos paused observation")))
    _   <- GmosEpics.instance.abortAndWait.setTimeout(DefaultTimeout)
    _   <- GmosEpics.instance.abortAndWait.mark
    ret <- GmosEpics.instance.abortAndWait.post
    _   <- EitherT.right(IO(Log.info("Completed aborting Gmos observation")))
  } yield if(ret === ObserveCommand.Success) ObserveCommand.Aborted else ret

<<<<<<< HEAD
  override def observeProgress(total: Time, elapsed: ElapsedTime): Stream[IO, Progress] = {
    implicit val ioTimer: Timer[IO] = IO.timer(ExecutionContext.global)
    ProgressUtil.fromFOption(_ => IO(
      GmosEpics.instance.countdown.map(c => Progress(total, RemainingTime(c.seconds)))
    ))
  }
=======
  override def observeProgress(total: Time, elapsed: ElapsedTime): Stream[IO, Progress] =
    EpicsUtil.countdown[IO](total, IO(GmosEpics.instance.countdown.map(_.seconds)),
      IO(GmosEpics.instance.observeState))
>>>>>>> 8b3788de
}

object GmosControllerEpics {
  // Parameters to define a ROI
  sealed abstract case class XStart(value: Int)
  // Make the values impossible to build with invalid values
  object XStart {
    def fromInt(v: Int): Option[XStart] = (v > 0) option new XStart(v) {}
  }

  sealed abstract case class XSize(value: Int)
  object XSize {
    def fromInt(v: Int): Option[XSize] = (v > 0) option new XSize(v) {}
  }

  sealed abstract case class YStart(value: Int)
  object YStart {
    def fromInt(v: Int): Option[YStart] = (v > 0) option new YStart(v) {}
  }

  sealed abstract case class YSize(value: Int)
  object YSize {
    def fromInt(v: Int): Option[YSize] = (v > 0) option new YSize(v) {}
  }

  sealed abstract case class ROIValues(xStart: XStart, xSize: XSize, yStart: YStart, ySize: YSize)

  object ROIValues {
    // Build out of fixed values, I wish this could be constrained a bit more
    // but these are hardcoded values according to LUTS
    // Being private we ensure it is mostly sane
    def fromInt(xStart: Int, xSize: Int, yStart: Int, ySize: Int): Option[ROIValues] =
      (XStart.fromInt(xStart), XSize.fromInt(xSize), YStart.fromInt(yStart), YSize.fromInt(ySize)).mapN(new ROIValues(_, _, _, _) {})

    // Built from OCS ROI values
    def fromOCS(roi: ROI): Option[ROIValues] =
      (XStart.fromInt(roi.getXStart), XSize.fromInt(roi.getXSize), YStart.fromInt(roi.getYStart), YSize.fromInt(roi.getYSize)).mapN(new ROIValues(_, _, _, _) {})

  }

  trait Encoders[T<:GmosController.SiteDependentTypes] {
    val filter: EncodeEpicsValue[T#Filter, (String, String)]
    val fpu: EncodeEpicsValue[T#FPU, (Option[String], Option[String])]
    val stageMode: EncodeEpicsValue[T#GmosStageMode, String]
    val disperser: EncodeEpicsValue[T#Disperser, String]
    val builtInROI: EncodeEpicsValue[BuiltinROI, Option[ROIValues]]
    val autoGain: EncodeEpicsValue[(AmpReadMode, AmpGain), Int]
  }

  val InBeamVal: String = "IN-BEAM"
  val OutOfBeamVal: String = "OUT-OF-BEAM"
  implicit val beamEncoder: EncodeEpicsValue[Beam, String] = EncodeEpicsValue {
    case OutOfBeam => OutOfBeamVal
    case InBeam    => InBeamVal
  }

  val DefaultTimeout: Time = Seconds(60)
  val ReadoutTimeout: Time = Seconds(300)
  val ConfigTimeout: Time = Seconds(600)

}<|MERGE_RESOLUTION|>--- conflicted
+++ resolved
@@ -10,14 +10,11 @@
 import edu.gemini.spModel.gemini.gmos.InstGmosCommon.UseElectronicOffsettingRuling
 import fs2.Stream
 import mouse.all._
-<<<<<<< HEAD
 import scala.concurrent.ExecutionContext
-=======
 import org.log4s.getLogger
 import seqexec.model.dhs.ImageFileId
 import seqexec.server.EpicsCodex.EncodeEpicsValue
 import seqexec.server.EpicsUtil.{smartSetDoubleParam, smartSetParam}
->>>>>>> 8b3788de
 import seqexec.server.InstrumentSystem.ElapsedTime
 import seqexec.server.{EpicsCodex, EpicsUtil, ObserveCommand, Progress, SeqAction, SeqexecFailure}
 import seqexec.server.gmos.GmosController.Config.{Beam, InBeam, OutOfBeam, ROI}
@@ -337,18 +334,17 @@
     _   <- EitherT.right(IO(Log.info("Completed aborting Gmos observation")))
   } yield if(ret === ObserveCommand.Success) ObserveCommand.Aborted else ret
 
-<<<<<<< HEAD
+  // override def observeProgress(total: Time, elapsed: ElapsedTime): Stream[IO, Progress] = {
+  //   implicit val ioTimer: Timer[IO] = IO.timer(ExecutionContext.global)
+  //   ProgressUtil.fromFOption(_ => IO(
+  //     GmosEpics.instance.countdown.map(c => Progress(total, RemainingTime(c.seconds)))
+  //   ))
+  // }
   override def observeProgress(total: Time, elapsed: ElapsedTime): Stream[IO, Progress] = {
     implicit val ioTimer: Timer[IO] = IO.timer(ExecutionContext.global)
-    ProgressUtil.fromFOption(_ => IO(
-      GmosEpics.instance.countdown.map(c => Progress(total, RemainingTime(c.seconds)))
-    ))
-  }
-=======
-  override def observeProgress(total: Time, elapsed: ElapsedTime): Stream[IO, Progress] =
     EpicsUtil.countdown[IO](total, IO(GmosEpics.instance.countdown.map(_.seconds)),
       IO(GmosEpics.instance.observeState))
->>>>>>> 8b3788de
+  }
 }
 
 object GmosControllerEpics {
