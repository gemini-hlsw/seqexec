--- conflicted
+++ resolved
@@ -17,13 +17,8 @@
 import gem.Observation
 import gem.enum.Site
 import giapi.client.Giapi
-<<<<<<< HEAD
-import giapi.client.ghost.GHOSTClient
-import giapi.client.gpi.GPIClient
-=======
 import giapi.client.ghost.GhostClient
 import giapi.client.gpi.GpiClient
->>>>>>> 8b3788de
 import seqexec.engine
 import seqexec.engine.Result.Partial
 import seqexec.engine.{Step => _, _}
@@ -43,16 +38,8 @@
 import seqexec.server.gws.GwsEpics
 import seqexec.server.tcs.{TcsControllerEpics, TcsControllerSim, TcsEpics}
 import edu.gemini.seqexec.odb.SmartGcal
-<<<<<<< HEAD
-import edu.gemini.spModel.core.{Peer, SPProgramID}
-import edu.gemini.spModel.obscomp.InstConstants
-import edu.gemini.spModel.seqcomp.SeqConfigNames.OCS_KEY
+import edu.gemini.spModel.core.Peer
 import fs2.{ Pure, Stream }
-=======
-import edu.gemini.spModel.core.Peer
-import fs2.Scheduler
-import fs2.Stream
->>>>>>> 8b3788de
 import org.http4s.client.Client
 import org.http4s.Uri
 import knobs.Config
@@ -206,28 +193,25 @@
 
   def requestRefresh(q: EventQueue, clientId: ClientId): IO[Unit] = q.enqueue1(Event.poll(clientId))
 
-<<<<<<< HEAD
   def seqQueueRefreshStream: Stream[IO, executeEngine.EventType] = {
     val fd = Duration(settings.odbQueuePollingInterval.toSeconds, TimeUnit.SECONDS)
     Stream.fixedDelay[IO](fd).evalMap(_ => odbProxy.queuedSequences.value).map { x =>
       Event.getState[executeEngine.ConcreteTypes](st =>
-        x.map(refreshSequenceList(_)(st)).valueOr(r =>
+        x.map(odbLoader.refreshSequenceList(_)(st)).valueOr(r =>
           List(Event.logWarningMsg(SeqexecFailure.explain(r)))
         ).some.filter(_.nonEmpty).map(Stream.emits(_).covary[IO])
       )
-=======
-  def seqQueueRefreshStream: Stream[IO, executeEngine.EventType] =
-    Scheduler[IO](corePoolSize = 1).flatMap { scheduler =>
-      val fd = Duration(settings.odbQueuePollingInterval.toSeconds, TimeUnit.SECONDS)
-      scheduler.fixedDelay[IO](fd).evalMap(_ =>
-        odbProxy.queuedSequences.value).map { x =>
-        Event.getState[executeEngine.ConcreteTypes](st =>
-          x.map(odbLoader.refreshSequenceList(_)(st)).valueOr(r =>
-            List(Event.logWarningMsg(SeqexecFailure.explain(r)))
-          ).some.filter(_.nonEmpty).map(Stream.emits(_).covary[IO])
-        )
-      }
->>>>>>> 8b3788de
+  // def seqQueueRefreshStream: Stream[IO, executeEngine.EventType] =
+  //   Scheduler[IO](corePoolSize = 1).flatMap { scheduler =>
+  //     val fd = Duration(settings.odbQueuePollingInterval.toSeconds, TimeUnit.SECONDS)
+  //     scheduler.fixedDelay[IO](fd).evalMap(_ =>
+  //       odbProxy.queuedSequences.value).map { x =>
+  //       Event.getState[executeEngine.ConcreteTypes](st =>
+  //         x.map(odbLoader.refreshSequenceList(_)(st)).valueOr(r =>
+  //           List(Event.logWarningMsg(SeqexecFailure.explain(r)))
+  //         ).some.filter(_.nonEmpty).map(Stream.emits(_).covary[IO])
+  //       )
+  //     }
     }
   }
 
