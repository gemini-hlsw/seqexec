#
# Seqexec server configuration for production at GS
#

mode = production
site = GS

# Authentication related settings
authentication {
  # Secret key for JWT tokens
  include "/gemsoft/etc/seqexec/conf.d/auth.conf"
}

smart-gcal {
  # We normally always use GS for smartGCalDir
  smartGCalHost = "gsodb.gemini.edu"
  # Location of the csv files
  smartGCalDir = "/home/software/.seqexec/smartgcal"
}

web-server {
  # Port to serve https requests
  port = 9090
  # Port for redirects to https
  insecurePort = 9091
  # External url used for redirects
  externalBaseUrl = "seqexec.cl.gemini.edu"
  # TLS Settings
  include "/gemsoft/etc/seqexec/conf.d/tls.conf"
}

# Configuration of the seqexec engine
seqexec-engine {
  # host for the odb
  odb = "gsodb.gemini.edu"
  dhsServer = "http://cpodhs03:9090/axis2/services/dhs/images"
  # Tells Seqexec how to interact with a system:
  #   full: connect and command the system
  #   readOnly: connect, but only to read values
  #   simulated: don't connect, simulate internally
  systemControl {
      dhs = full
      f2 = full
      gcal = full
      ghost = full
      ghostGds = full
      gmos = full
      gnirs = simulated
      gpi = simulated
      gpiGds = simulated
      gsaoi = full
      gws = full
      nifs = simulated
      niri = simulated
      tcs = full
      gems = full
  }
  odbNotifications = true
  tops = "tcs=tcs:, ao=ao:, gm=gm:, gc=gc:, gws=ws:, m2=m2:, oiwfs=oiwfs:, ag=ag:, f2=f2:, gsaoi=gsaoi:, aom=aom:, myst=myst:, rtc=rtc:"
  epicsCaAddrList = "172.17.2.255 172.17.3.255 172.17.102.130 172.17.105.20 172.16.102.130 172.17.106.111 172.17.105.37 172.17.107.50 172.17.55.101 172.17.101.101 172.17.65.255 172.17.102.139 172.17.102.138"
  readRetries = 4
  ioTimeout = 4 seconds
  dhsTimeout = 30 seconds
  gpiUrl = "failover:(tcp://172.17.107.50:61616)?timeout=4000"
<<<<<<< HEAD
  gpiGDS = "http://172.17.107.50:8888/gds-seqexec"
  ghostUrl = "failover:(tcp://172.16.111.22:61616)?timeout=4000"
  ghostGDS = "http://172.16.111.22:8888/xmlrpc"
=======
  gpiGDS = "http://172.17.107.50:8888/xmlrpc"
  ghostUrl = "failover:(tcp://172.17.110.14:61616)?timeout=4000"
  ghostGDS = "http://172.17.110.14:8888/xmlrpc"
>>>>>>> 9751476b
}<|MERGE_RESOLUTION|>--- conflicted
+++ resolved
@@ -62,13 +62,7 @@
   ioTimeout = 4 seconds
   dhsTimeout = 30 seconds
   gpiUrl = "failover:(tcp://172.17.107.50:61616)?timeout=4000"
-<<<<<<< HEAD
   gpiGDS = "http://172.17.107.50:8888/gds-seqexec"
-  ghostUrl = "failover:(tcp://172.16.111.22:61616)?timeout=4000"
-  ghostGDS = "http://172.16.111.22:8888/xmlrpc"
-=======
-  gpiGDS = "http://172.17.107.50:8888/xmlrpc"
   ghostUrl = "failover:(tcp://172.17.110.14:61616)?timeout=4000"
   ghostGDS = "http://172.17.110.14:8888/xmlrpc"
->>>>>>> 9751476b
 }