--- conflicted
+++ resolved
@@ -61,13 +61,8 @@
     val jUnitInterface         = "0.13.2"
     val scalaMock              = "5.2.0"
     val munitVersion           = "1.0.0-RC1"
-<<<<<<< HEAD
     val munitDisciplineVersion = "2.0.0"
     val munitCatsEffectVersion = "2.0.0-M5"
-=======
-    val munitDisciplineVersion = "1.0.9"
-    val munitCatsEffectVersion = "2.0.0"
->>>>>>> 2be70945
 
     // Pure JS libraries
     val fomanticUI = "2.8.7"
