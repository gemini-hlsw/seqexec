import sbt._
import java.lang.{ Runtime => JRuntime }
import org.portablescala.sbtplatformdeps.PlatformDepsPlugin.autoImport._

/**
 * Application settings and dependencies
 */
object Settings {

  /** Library versions */
  object LibraryVersions {
    // ScalaJS libraries
    val scalaDom                = "2.8.0"
    val scalajsReact            = "2.1.1"
    val booPickle               = "1.4.0"
    val diode                   = "1.2.0-RC4"
    val javaTimeJS              = "2.6.0"
    val scalaJSReactCommon      = "0.17.0"
    val scalaJSSemanticUI       = "0.16.0"
    val scalaJSReactVirtualized = "0.13.1"
    val scalaJSReactClipboard   = "1.5.1"
    val scalaJSReactDraggable   = "0.16.0"
    val scalaJSReactSortable    = "0.5.2"

    // Scala libraries
    val catsEffectVersion   = "3.5.7"
    val catsVersion         = "2.10.0"
    val mouseVersion        = "1.3.1"
    val fs2Version          = "3.10.2"
    val shapelessVersion    = "2.3.9"
    val scalaParsersVersion = "1.1.2"
    val scalaXmlVersion     = "1.2.0"
    val catsTime            = "0.5.1"

    val http4sVersion              = "0.23.30"
    val http4sBlazeVersion         = "0.23.16"
    val http4sJdkHttpClientVersion = "0.9.1"
    val http4sBoopickleVersion     = "0.23.11"
    val http4sScalaXmlVersion      = "0.23.14"

    val squants        = "1.8.3"
    val commonsHttp    = "2.0.2"
    val unboundId      = "3.2.1"
    val jwt            = "10.0.1"
    val slf4j          = "2.0.13"
    val log4s          = "1.10.0"
    val log4cats       = "2.7.0"
    val log4catsLevel  = "0.3.1"
    val logback        = "1.4.11"
    val janino         = "3.1.12"
    val logstash       = "7.0"
<<<<<<< HEAD
    val pureConfig     = "0.17.8"
    val monocleVersion = "3.2.0"
=======
    val pureConfig     = "0.17.7"
    val monocleVersion = "3.3.0"
>>>>>>> 77a29567
    val circeVersion   = "0.14.8"
    val doobieVersion  = "0.6.0"
    val flywayVersion  = "6.0.4"
    val scoptVersion   = "4.1.0"

    // test libraries
    val xmlUnit                = "1.6"
    val jUnitInterface         = "0.13.2"
    val scalaMock              = "5.2.0"
    val munitVersion           = "1.0.3"
    val munitDisciplineVersion = "2.0.0"
    val munitCatsEffectVersion = "2.0.0-M5"

    // Pure JS libraries
    val fomanticUI = "2.8.7"
    val ocsVersion = "2024101.1.3"

    val apacheXMLRPC        = "3.1.3"
    val opencsv             = "2.3"
    val epicsService        = "1.0.7"
    val gmpCommandRecords   = "0.7.7"
    val acm                 = "0.1.1"
    val giapi               = "1.1.7"
    val giapiScala          = "0.3-38643d9-SNAPSHOT"
    val giapiJmsUtil        = "0.5.7"
    val giapiJmsProvider    = "1.6.7"
    val giapiCommandsClient = "0.2.7"
    val giapiStatusService  = "0.6.7"
    val gmpStatusGateway    = "0.3.7"
    val gmpStatusDatabase   = "0.3.7"
    val gmpCmdClientBridge  = "0.6.7"
    val guava               = "31.0.1-jre"
    val geminiLocales       = "0.7.0"
    val pprint              = "0.9.0"
    val jaxb                = "2.3.1"

    // Gemini Libraries
    val lucumaCore    = "0.47.0"
    val lucumaUI      = "0.39.0"
    val lucumaSchemas = "0.33.0"

    val sttp = "3.7.4"
  }

  /**
   * Global libraries
   */
  object Libraries {
    // Test Libraries
    val TestLibs       = Def.setting(
      "org.typelevel" %%% "cats-testkit-scalatest" % "2.1.5" % "test"
    )
    val MUnit          = Def.setting(
      Seq(
        "org.scalameta" %%% "munit"             % LibraryVersions.munitVersion           % Test,
        "org.typelevel" %%% "munit-cats-effect" % LibraryVersions.munitCatsEffectVersion % Test,
        "org.typelevel" %%% "discipline-munit"  % LibraryVersions.munitDisciplineVersion % Test
      )
    )
    val XmlUnit        = "xmlunit" % "xmlunit" % LibraryVersions.xmlUnit % "test"
    val JUnitInterface =
      "com.github.sbt" % "junit-interface" % LibraryVersions.jUnitInterface % "test"
    val ScalaMock   = "org.scalamock"     %% "scalamock"          % LibraryVersions.scalaMock  % "test"
    // Server side libraries
    val Cats        = Def.setting("org.typelevel" %%% "cats-core" % LibraryVersions.catsVersion)
    val CatsEffect  =
      Def.setting("org.typelevel" %%% "cats-effect" % LibraryVersions.catsEffectVersion)
    val Fs2         = "co.fs2"            %% "fs2-core"           % LibraryVersions.fs2Version
    val Fs2IO       = "co.fs2"            %% "fs2-io"             % LibraryVersions.fs2Version % "test"
    val Mouse       = Def.setting("org.typelevel" %%% "mouse" % LibraryVersions.mouseVersion)
    val Scopt       = Def.setting("com.github.scopt" %% "scopt" % LibraryVersions.scoptVersion)
    val Shapeless   = Def.setting("com.chuusai" %%% "shapeless" % LibraryVersions.shapelessVersion)
    val CommonsHttp = "commons-httpclient" % "commons-httpclient" % LibraryVersions.commonsHttp
    val UnboundId   =
      "com.unboundid" % "unboundid-ldapsdk-minimal-edition" % LibraryVersions.unboundId
    val JwtCore          = "com.github.jwt-scala" %% "jwt-core"     % LibraryVersions.jwt
    val JwtCirce         = "com.github.jwt-scala" %% "jwt-circe"    % LibraryVersions.jwt
    val Slf4j            = "org.slf4j"             % "slf4j-api"    % LibraryVersions.slf4j
    val JuliSlf4j        = "org.slf4j"             % "jul-to-slf4j" % LibraryVersions.slf4j
    val NopSlf4j         = "org.slf4j"             % "slf4j-nop"    % LibraryVersions.slf4j
    val CatsTime         = Def.setting(
      "org.typelevel" %%% "cats-time" % LibraryVersions.catsTime % "compile->compile;test->test"
    )
    val Log4Cats         = Def.setting("org.typelevel" %%% "log4cats-slf4j" % LibraryVersions.log4cats)
    val Log4CatsNoop     =
      Def.setting("org.typelevel" %%% "log4cats-noop" % LibraryVersions.log4cats % "test")
    val Logback          = Seq(
      "ch.qos.logback"      % "logback-core"    % LibraryVersions.logback,
      "ch.qos.logback"      % "logback-classic" % LibraryVersions.logback,
      "org.codehaus.janino" % "janino"          % LibraryVersions.janino
    )
    val Log4s            = Def.setting("org.log4s" %%% "log4s" % LibraryVersions.log4s)
    val Log4CatsLogLevel = Def.setting(
      Seq(
        "org.typelevel" %%% "log4cats-core"     % LibraryVersions.log4cats,
        "com.rpiaggio"  %%% "log4cats-loglevel" % LibraryVersions.log4catsLevel
      )
    )
    val Logging          = Def.setting(Seq(JuliSlf4j, Log4s.value) ++ Logback)
    val PureConfig       = Seq(
      "com.github.pureconfig" %% "pureconfig"             % LibraryVersions.pureConfig,
      "com.github.pureconfig" %% "pureconfig-cats"        % LibraryVersions.pureConfig,
      "com.github.pureconfig" %% "pureconfig-cats-effect" % LibraryVersions.pureConfig,
      "com.github.pureconfig" %% "pureconfig-http4s"      % LibraryVersions.pureConfig
    )
    val OpenCSV          = "net.sf.opencsv"        % "opencsv"      % LibraryVersions.opencsv
    val Squants          = Def.setting("org.typelevel" %%% "squants" % LibraryVersions.squants)
    val ScalaXml         =
      Def.setting("org.scala-lang.modules" %%% "scala-xml" % LibraryVersions.scalaXmlVersion)
    val Http4s           = Seq("org.http4s" %% "http4s-dsl" % LibraryVersions.http4sVersion,
                     "org.http4s" %% "http4s-blaze-server" % LibraryVersions.http4sBlazeVersion
    )
    val Http4sClient     = Seq(
      "org.http4s" %% "http4s-dsl"             % LibraryVersions.http4sVersion,
      "org.http4s" %% "http4s-jdk-http-client" % LibraryVersions.http4sJdkHttpClientVersion
    )
    val Http4sBoopickle  =
      "org.http4s" %% "http4s-boopickle" % LibraryVersions.http4sBoopickleVersion
    val Http4sCore   = "org.http4s" %% "http4s-core"        % LibraryVersions.http4sVersion
    val Http4sServer = "org.http4s" %% "http4s-server"      % LibraryVersions.http4sVersion
    val Http4sCirce  = "org.http4s" %% "http4s-circe"       % LibraryVersions.http4sVersion
    val Http4sXml    = "org.http4s" %% "http4s-scala-xml-1" % LibraryVersions.http4sScalaXmlVersion
    val Monocle      = Def.setting(
      Seq(
        "dev.optics" %%% "monocle-core"   % LibraryVersions.monocleVersion,
        "dev.optics" %%% "monocle-macro"  % LibraryVersions.monocleVersion,
        "dev.optics" %%% "monocle-unsafe" % LibraryVersions.monocleVersion,
        "dev.optics" %%% "monocle-law"    % LibraryVersions.monocleVersion
      )
    )
    val Circe        = Def.setting(
      Seq(
        "io.circe" %%% "circe-core"    % LibraryVersions.circeVersion,
        "io.circe" %%% "circe-generic" % LibraryVersions.circeVersion,
        "io.circe" %%% "circe-parser"  % LibraryVersions.circeVersion,
        "io.circe" %%% "circe-testing" % LibraryVersions.circeVersion % "test"
      )
    )

    // Client Side JS libraries
    val ReactScalaJS            = Def.setting(
      Seq(
        "com.github.japgolly.scalajs-react" %%% "core"               % LibraryVersions.scalajsReact,
        "com.github.japgolly.scalajs-react" %%% "extra"              % LibraryVersions.scalajsReact,
        "com.github.japgolly.scalajs-react" %%% "extra-ext-monocle3" % LibraryVersions.scalajsReact,
        "com.github.japgolly.scalajs-react" %%% "core-ext-cats"      % LibraryVersions.scalajsReact
      )
    )
    val Diode                   = Def.setting(
      Seq(
        "io.suzaku" %%% "diode"       % LibraryVersions.diode,
        "io.suzaku" %%% "diode-react" % LibraryVersions.diode
      )
    )
    val ScalaJSDom              = Def.setting("org.scala-js" %%% "scalajs-dom" % LibraryVersions.scalaDom)
    val ScalaJSReactCommon      =
      Def.setting("io.github.cquiroz.react" %%% "common" % LibraryVersions.scalaJSReactCommon)
    val ScalaJSReactCats        =
      Def.setting("io.github.cquiroz.react" %%% "cats" % LibraryVersions.scalaJSReactCommon)
    val ScalaJSReactSemanticUI  = Def.setting(
      "io.github.cquiroz.react" %%% "react-semantic-ui" % LibraryVersions.scalaJSSemanticUI
    )
    val ScalaJSReactVirtualized = Def.setting(
      "io.github.cquiroz.react" %%% "react-virtualized" % LibraryVersions.scalaJSReactVirtualized
    )
    val ScalaJSReactDraggable   = Def.setting(
      "io.github.cquiroz.react" %%% "react-draggable" % LibraryVersions.scalaJSReactDraggable
    )
    val ScalaJSReactSortable    = Def.setting(
      "io.github.cquiroz.react" %%% "react-sortable-hoc" % LibraryVersions.scalaJSReactSortable
    )
    val ScalaJSReactClipboard   = Def.setting(
      "io.github.cquiroz.react" %%% "react-clipboard" % LibraryVersions.scalaJSReactClipboard
    )
    val BooPickle               = Def.setting("io.suzaku" %%% "boopickle" % LibraryVersions.booPickle)
    val JavaTimeJS              =
      Def.setting("io.github.cquiroz" %%% "scala-java-time" % LibraryVersions.javaTimeJS)
    val GeminiLocales           =
      Def.setting("edu.gemini" %%% "gemini-locales" % LibraryVersions.geminiLocales)
    val PPrint                  = Def.setting("com.lihaoyi" %%% "pprint" % LibraryVersions.pprint)

    // OCS Libraries, these should become modules in the future
    val SpModelCore = "edu.gemini.ocs" %% "edu-gemini-spmodel-core" % LibraryVersions.ocsVersion
    val SeqexecOdb  = Seq(
      "edu.gemini.ocs" %% "edu-gemini-seqexec-odb" % LibraryVersions.ocsVersion,
      ("dom4j"          % "dom4j"                  % "1.6.1")
        .exclude("jaxen", "jaxen")
        .exclude("jaxme", "jaxme-api")
        .exclude("msv", "xsdlib")
        .exclude("msv", "relaxngDatatype")
        .exclude("pull-parser", "pull-parser")
        .exclude("stax", "stax")
        .exclude("xml-apis", "xml-apis")
        .exclude("xpp3", "xpp3")
    )
    val POT         = "edu.gemini.ocs" %% "edu-gemini-pot"          % LibraryVersions.ocsVersion
    val TRPC        = "edu.gemini.ocs" %% "edu-gemini-util-trpc"    % LibraryVersions.ocsVersion
    val WDBAClient  = Seq(
      "edu.gemini.ocs"   %% "edu-gemini-wdba-session-client" % LibraryVersions.ocsVersion,
      "org.apache.xmlrpc" % "xmlrpc-client"                  % LibraryVersions.apacheXMLRPC
    )

    val JAXB = Seq(
      "javax.xml.bind"     % "jaxb-api"     % LibraryVersions.jaxb,
      "org.glassfish.jaxb" % "jaxb-runtime" % LibraryVersions.jaxb,
      "org.glassfish.jaxb" % "jaxb-xjc"     % LibraryVersions.jaxb
    )

    // GIAPI Libraries
    val GiapiScala = "edu.gemini"      %% "giapi" % LibraryVersions.giapiScala
    val Guava      = "com.google.guava" % "guava" % LibraryVersions.guava
    val ACM        = "edu.gemini"      %% "acm"   % LibraryVersions.acm

    // Lucuma Libraries
    val LucumaCore = Def.setting(
      Seq(
        "edu.gemini" %%% "lucuma-core"         % LibraryVersions.lucumaCore,
        "edu.gemini" %%% "lucuma-core-testkit" % LibraryVersions.lucumaCore
      )
    )
    val LucumaUI   = Def.setting("edu.gemini" %%% "lucuma-ui" % LibraryVersions.lucumaUI)

    val Sttp = Def.setting(
      Seq(
        "com.softwaremill.sttp.client3" %%% "core"  % LibraryVersions.sttp,
        "com.softwaremill.sttp.client3" %%% "circe" % LibraryVersions.sttp,
        "com.softwaremill.sttp.client3" %%% "cats"  % LibraryVersions.sttp
      )
    )
  }

  object PluginVersions {
    // Compiler plugins
    val kpVersion        = "0.13.2"
    val betterMonadicFor = "0.3.1"
  }

  object Plugins {
    val kindProjectorPlugin =
      ("org.typelevel" % "kind-projector" % PluginVersions.kpVersion).cross(CrossVersion.full)
    val betterMonadicForPlugin =
      "com.olegpy" %% "better-monadic-for" % PluginVersions.betterMonadicFor
  }

}<|MERGE_RESOLUTION|>--- conflicted
+++ resolved
@@ -49,13 +49,8 @@
     val logback        = "1.4.11"
     val janino         = "3.1.12"
     val logstash       = "7.0"
-<<<<<<< HEAD
     val pureConfig     = "0.17.8"
-    val monocleVersion = "3.2.0"
-=======
-    val pureConfig     = "0.17.7"
     val monocleVersion = "3.3.0"
->>>>>>> 77a29567
     val circeVersion   = "0.14.8"
     val doobieVersion  = "0.6.0"
     val flywayVersion  = "6.0.4"
