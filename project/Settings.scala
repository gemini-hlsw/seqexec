--- conflicted
+++ resolved
@@ -86,13 +86,8 @@
     val pprint                  = "0.5.9"
 
     // Gemini Libraries
-<<<<<<< HEAD
-    val gspMath                 = "0.1.13"
-    val gspCore                 = "0.1.3"
-=======
     val gspMath                 = "0.1.10"
     val gspCore                 = "0.1.4"
->>>>>>> c2e7fa40
 
   }
 
