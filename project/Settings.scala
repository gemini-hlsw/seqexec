--- conflicted
+++ resolved
@@ -66,11 +66,7 @@
 
     // Pure JS libraries
     val fomanticUI = "2.8.7"
-<<<<<<< HEAD
     val ocsVersion = "2023101.1.2"
-=======
-    val ocsVersion = "2023001.2.4"
->>>>>>> 9751476b
 
     val apacheXMLRPC        = "3.1.3"
     val opencsv             = "2.3"
