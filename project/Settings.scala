--- conflicted
+++ resolved
@@ -54,13 +54,8 @@
     val xmlUnit                     = "1.6"
     val jUnitInterface              = "0.11"
     val scalaMock                   = "5.1.0"
-<<<<<<< HEAD
-    lazy val munitVersion           = "0.7.21"
-    lazy val munitDisciplineVersion = "1.0.6"
-=======
     lazy val munitVersion           = "0.7.22"
     lazy val munitDisciplineVersion = "1.0.5"
->>>>>>> 6c92d038
     lazy val munitCatsEffectVersion = "0.3.0"
 
     // Pure JS libraries
