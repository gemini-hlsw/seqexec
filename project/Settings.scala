--- conflicted
+++ resolved
@@ -25,13 +25,8 @@
     // Scala libraries
     val catsEffectVersion   = "2.3.3"
     val catsVersion         = "2.4.2"
-<<<<<<< HEAD
-    val mouseVersion        = "0.26.2"
-    val fs2Version          = "2.5.3"
-=======
     val mouseVersion        = "1.0.0"
     val fs2Version          = "2.5.2"
->>>>>>> 946ea741
     val shapelessVersion    = "2.3.3"
     val scalaParsersVersion = "1.1.2"
     val scalaXmlVerson      = "1.2.0"
