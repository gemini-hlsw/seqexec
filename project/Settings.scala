--- conflicted
+++ resolved
@@ -36,13 +36,8 @@
     val squants        = "1.8.0"
     val commonsHttp    = "2.0.2"
     val unboundId      = "3.2.1"
-<<<<<<< HEAD
-    val jwt            = "6.0.0"
-    val slf4j          = "1.7.31"
-=======
     val jwt            = "5.0.0"
     val slf4j          = "1.7.32"
->>>>>>> 9b1830be
     val log4s          = "1.10.0"
     val log4cats       = "1.3.1"
     val log4catsLevel  = "0.2.0"
