--- conflicted
+++ resolved
@@ -41,13 +41,8 @@
     val squants        = "1.8.3"
     val commonsHttp    = "2.0.2"
     val unboundId      = "3.2.1"
-<<<<<<< HEAD
-    val jwt            = "9.4.5"
+    val jwt            = "9.4.6"
     val slf4j          = "2.0.12"
-=======
-    val jwt            = "9.4.6"
-    val slf4j          = "2.0.10"
->>>>>>> 894c24d5
     val log4s          = "1.10.0"
     val log4cats       = "2.6.0"
     val log4catsLevel  = "0.3.1"
