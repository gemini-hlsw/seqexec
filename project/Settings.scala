import sbt._
import java.lang.{ Runtime => JRuntime }
import org.portablescala.sbtplatformdeps.PlatformDepsPlugin.autoImport._

/**
  * Application settings and dependencies
  */
object Settings {
  object Definitions {

    /** The name of the application */
    val name = "ocs3"

    //"-Ybackend-parallelism", JRuntime.getRuntime.availableProcessors.toString, // Run some tasks in parallel
  }

  /** Library versions */
  object LibraryVersions {
    val scalaVersion = "2.12.9"

    // ScalaJS libraries
    val scalaDom                = "0.9.7"
    val scalajsReact            = "1.4.2"
    val booPickle               = "1.3.1"
    val diode                   = "1.1.5"
    val diodeReact              = "1.1.5.142"
    val javaTimeJS              = "2.0.0-RC3"
    val scalaJQuery             = "1.2"
    val scalaJSReactCommon      = "0.2.5"
    val scalaJSReactVirtualized = "0.6.5"
    val scalaJSReactClipboard   = "0.8.0"
    val scalaJSReactDraggable   = "0.4.3"
    val scalaJSReactSortable    = "0.2.1"
    val reactSemanticUI         = "0.1.4"

    // Scala libraries
    val catsEffectVersion       = "2.0.0"
    val catsVersion             = "2.0.0"
    val mouseVersion            = "0.23"
    val fs2Version              = "1.0.5"
    val shapelessVersion        = "2.3.3"
    val attoVersion             = "0.7.0"
    val scalaParsersVersion     = "1.1.2"
    val scalaXmlVerson          = "1.2.0"

    val http4sVersion           = "0.20.10"
    val squants                 = "1.5.0"
    val argonaut                = "6.2.3"
    val commonsHttp             = "2.0.2"
    val unboundId               = "3.2.1"
    val jwt                     = "2.1.0"
    val slf4j                   = "1.7.26"
    val log4s                   = "1.8.2"
    val log4cats                = "0.2.0"
    val logback                 = "1.2.3"
    val janino                  = "3.1.0"
    val logstash                = "6.2"
    val knobs                   = "7.0.24"
<<<<<<< HEAD
    val monocleVersion          = "1.5.1-cats"
    val circeVersion            = "0.12.1"
=======
    val monocleVersion          = "2.0.0"
    val circeVersion            = "0.12.0"
>>>>>>> 49be7616
    val doobieVersion           = "0.6.0"
    val flywayVersion           = "6.0.1"
    val tucoVersion             = "0.4.1"
    val declineVersion          = "0.6.2"

    // test libraries
    val scalaTest               = "3.0.5"
    val scalaCheck              = "1.13.5"
    val discipline              = "0.9.0"
    val xmlUnit                 = "1.6"
    val jUnitInterface          = "0.11"
    val scalaMock               = "4.1.0"

    // Pure JS libraries
    val jQuery                  = "3.2.1"
    val semanticUI              = "2.3.1"
    val ocsVersion              = "2019101.1.4"
    val uglifyJs                = "1.2.4"

    val apacheXMLRPC            = "3.1.3"
    val opencsv                 = "2.1"
    val epicsService            = "1.0.2"
    val gmpCommandRecords       = "0.7.2"
    val giapi                   = "1.1.2"
    val giapiJmsUtil            = "0.5.2"
    val giapiJmsProvider        = "1.6.2"
    val giapiCommandsClient     = "0.2.2"
    val giapiStatusService      = "0.6.2"
    val gmpStatusGateway        = "0.3.2"
    val gmpStatusDatabase       = "0.3.2"
    val gmpCmdClientBridge      = "0.6.2"
    val guava                   = "25.0-jre"
    val prometheusClient        = "0.6.0"
    val geminiLocales           = "0.1.0-2019a"

    // Gemini Libraries
    val gspMath                 = "0.1.6"
  }

  /**
    * Global libraries
    */
  object Libraries {
    // Test Libraries
    val TestLibs               = Def.setting(Seq(
      "edu.gemini"              %%% "gsp-math-testkit"              % LibraryVersions.gspMath         % "test",
    ))
    val XmlUnit                = "xmlunit" % "xmlunit" % LibraryVersions.xmlUnit % "test"
    val JUnitInterface         = "com.novocode" % "junit-interface" % LibraryVersions.jUnitInterface % "test"
    val ScalaMock              = "org.scalamock" %% "scalamock" % LibraryVersions.scalaMock % "test"
    // Server side libraries
    val Cats                   = Def.setting("org.typelevel" %%% "cats-core"                         % LibraryVersions.catsVersion)
    val CatsEffect             = Def.setting("org.typelevel" %%% "cats-effect"                       % LibraryVersions.catsEffectVersion)
    val CatsFree               = Def.setting("org.typelevel" %%% "cats-free"                         % LibraryVersions.catsVersion)
    val Fs2                    = "co.fs2"                    %%  "fs2-core"                          % LibraryVersions.fs2Version
    val Fs2IO                  = "co.fs2"                    %%  "fs2-io"                            % LibraryVersions.fs2Version % "test"
    val Mouse                  = Def.setting("org.typelevel" %%% "mouse"                             % LibraryVersions.mouseVersion)
    val Shapeless              = Def.setting("com.chuusai"   %%% "shapeless"                         % LibraryVersions.shapelessVersion)
    val Decline                = "com.monovore"              %%  "decline"                           % LibraryVersions.declineVersion
    val Argonaut               = "io.argonaut"               %%  "argonaut"                          % LibraryVersions.argonaut
    val CommonsHttp            = "commons-httpclient"        %   "commons-httpclient"                % LibraryVersions.commonsHttp
    val UnboundId              = "com.unboundid"             %   "unboundid-ldapsdk-minimal-edition" % LibraryVersions.unboundId
    val JwtCore                = "com.pauldijou"             %%  "jwt-core"                          % LibraryVersions.jwt
    val Slf4j                  = "org.slf4j"                 %   "slf4j-api"                         % LibraryVersions.slf4j
    val JuliSlf4j              = "org.slf4j"                 %   "jul-to-slf4j"                      % LibraryVersions.slf4j
    val NopSlf4j               = "org.slf4j"                 %   "slf4j-nop"                         % LibraryVersions.slf4j
    val Log4Cats               = Def.setting("io.chrisdavenport" %%% "log4cats-slf4j" % LibraryVersions.log4cats)
    val Log4CatsNoop           = Def.setting("io.chrisdavenport" %%% "log4cats-noop" % LibraryVersions.log4cats % "test")
    val Logback                = Seq(
      "ch.qos.logback"       % "logback-core"             % LibraryVersions.logback,
      "ch.qos.logback"       % "logback-classic"          % LibraryVersions.logback,
      "org.codehaus.janino"  % "janino"                   % LibraryVersions.janino,
      "net.logstash.logback" % "logstash-logback-encoder" % LibraryVersions.logstash
    )
    val Log4s                  = Def.setting("org.log4s"              %%% "log4s"                    % LibraryVersions.log4s)
    val PrometheusClient       = "io.prometheus"                      %   "simpleclient_common"      % LibraryVersions.prometheusClient
    val Logging                = Def.setting(Seq(JuliSlf4j, Log4s.value) ++ Logback)
    val Knobs                  = "io.getnelson.knobs"                 %%  "core"                     % LibraryVersions.knobs
    val OpenCSV                = "net.sf.opencsv"                     %   "opencsv"                  % LibraryVersions.opencsv
    val Squants                = Def.setting("org.typelevel"          %%% "squants"                  % LibraryVersions.squants)
    val ScalaXml               = Def.setting("org.scala-lang.modules" %%% "scala-xml"                % LibraryVersions.scalaXmlVerson)
    val ScalaParserCombinators = Def.setting("org.scala-lang.modules" %%  "scala-parser-combinators" % LibraryVersions.scalaParsersVersion)
    val Http4s                 = Seq(
      "org.http4s" %% "http4s-dsl"          % LibraryVersions.http4sVersion,
      "org.http4s" %% "http4s-blaze-server" % LibraryVersions.http4sVersion)
    val Http4sClient           = Seq(
      "org.http4s" %% "http4s-dsl"          % LibraryVersions.http4sVersion,
      "org.http4s" %% "http4s-async-http-client" % LibraryVersions.http4sVersion)
    val Http4sBoopickle        = "org.http4s"                         %%  "http4s-boopickle"                 % LibraryVersions.http4sVersion
    val Http4sCirce            = "org.http4s"                         %%  "http4s-circe"                     % LibraryVersions.http4sVersion
    val Http4sXml              = "org.http4s"                         %%  "http4s-scala-xml"                 % LibraryVersions.http4sVersion
    val Http4sPrometheus       = "org.http4s"                         %%  "http4s-prometheus-metrics" % LibraryVersions.http4sVersion
    val Flyway                 = "org.flywaydb"                       %   "flyway-core"                      % LibraryVersions.flywayVersion
    val Atto                   = Def.setting("org.tpolecat"           %%% "atto-core"                        % LibraryVersions.attoVersion)
    val Monocle                = Def.setting(Seq(
      "com.github.julien-truffaut" %%% "monocle-core"   % LibraryVersions.monocleVersion,
      "com.github.julien-truffaut" %%% "monocle-macro"  % LibraryVersions.monocleVersion,
      "com.github.julien-truffaut" %%% "monocle-unsafe" % LibraryVersions.monocleVersion,
    ))
    val Tuco                   = Seq(
      "org.tpolecat" %% "tuco-core"  % LibraryVersions.tucoVersion,
      "org.tpolecat" %% "tuco-shell" % LibraryVersions.tucoVersion
    )
    val Circe                  = Def.setting(Seq(
      "io.circe" %%% "circe-core"    % LibraryVersions.circeVersion,
      "io.circe" %%% "circe-generic" % LibraryVersions.circeVersion,
      "io.circe" %%% "circe-parser"  % LibraryVersions.circeVersion,
      "io.circe" %%% "circe-testing" % LibraryVersions.circeVersion % "test"))
    val Doobie                 = Seq(
      "org.tpolecat" %% "doobie-core"      % LibraryVersions.doobieVersion,
      "org.tpolecat" %% "doobie-postgres"  % LibraryVersions.doobieVersion,
      "org.tpolecat" %% "doobie-scalatest" % LibraryVersions.doobieVersion % "test")

    // Client Side JS libraries
    val ReactScalaJS            = Def.setting(Seq(
      "com.github.japgolly.scalajs-react" %%% "core"             % LibraryVersions.scalajsReact,
      "com.github.japgolly.scalajs-react" %%% "extra"            % LibraryVersions.scalajsReact,
      "com.github.japgolly.scalajs-react" %%% "ext-monocle-cats" % LibraryVersions.scalajsReact,
      "com.github.japgolly.scalajs-react" %%% "ext-cats"         % LibraryVersions.scalajsReact
    ))
    val Diode                   = Def.setting(Seq(
      "io.suzaku" %%% "diode"       % LibraryVersions.diode,
      "io.suzaku" %%% "diode-react" % LibraryVersions.diodeReact
    ))
    val ScalaJSDom              = Def.setting("org.scala-js"            %%% "scalajs-dom"        % LibraryVersions.scalaDom)
    val ScalaJSReactCommon      = Def.setting("io.github.cquiroz.react" %%% "common"             % LibraryVersions.scalaJSReactCommon)
    val ScalaJSReactCats        = Def.setting("io.github.cquiroz.react" %%% "cats"               % LibraryVersions.scalaJSReactCommon)
    val ScalaJSReactVirtualized = Def.setting("io.github.cquiroz.react" %%% "react-virtualized"  % LibraryVersions.scalaJSReactVirtualized)
    val ScalaJSReactDraggable   = Def.setting("io.github.cquiroz.react" %%% "react-draggable"    % LibraryVersions.scalaJSReactDraggable)
    val ScalaJSReactSortable    = Def.setting("io.github.cquiroz.react" %%% "react-sortable-hoc" % LibraryVersions.scalaJSReactSortable)
    val ScalaJSReactClipboard   = Def.setting("io.github.cquiroz.react" %%% "react-clipboard"    % LibraryVersions.scalaJSReactClipboard)
    val JQuery                  = Def.setting("org.querki"              %%% "jquery-facade"      % LibraryVersions.scalaJQuery)
    val BooPickle               = Def.setting("io.suzaku"               %%% "boopickle"          % LibraryVersions.booPickle)
    val JavaTimeJS              = Def.setting("io.github.cquiroz"       %%% "scala-java-time"    % LibraryVersions.javaTimeJS)
    val GeminiLocales           = Def.setting("edu.gemini"              %%% "gemini-locales"     % LibraryVersions.geminiLocales)

    // OCS Libraries, these should become modules in the future
    val SpModelCore = "edu.gemini.ocs"    %% "edu-gemini-spmodel-core"        % LibraryVersions.ocsVersion
    val SeqexecOdb  = Seq(
                      "edu.gemini.ocs"    %% "edu-gemini-seqexec-odb"         % LibraryVersions.ocsVersion,
                      "dom4j"             %  "dom4j"                          % "1.5.1"
                        exclude("jaxen", "jaxen")
                        exclude("jaxme", "jaxme-api")
                        exclude("msv", "xsdlib")
                        exclude("msv", "relaxngDatatype")
                        exclude("pull-parser", "pull-parser")
                        exclude("stax", "stax")
                        exclude("xml-apis", "xml-apis")
                        exclude("xpp3", "xpp3"))
    val POT         = "edu.gemini.ocs"    %% "edu-gemini-pot"                 % LibraryVersions.ocsVersion
    val TRPC        = "edu.gemini.ocs"    %% "edu-gemini-util-trpc"           % LibraryVersions.ocsVersion
    val WDBAClient  = Seq(
                      "edu.gemini.ocs"    %% "edu-gemini-wdba-session-client" % LibraryVersions.ocsVersion,
                      "org.apache.xmlrpc" %  "xmlrpc-client"                  % LibraryVersions.apacheXMLRPC)

    // GIAPI Libraries
    val EpicsService        = "edu.gemini.epics"     % "epics-service"           % LibraryVersions.epicsService
    val GmpCommandsRecords  = "edu.gemini.gmp"       % "gmp-commands-records"    % LibraryVersions.gmpCommandRecords
    val GiapiJmsUtil        = "edu.gemini.aspen"     % "giapi-jms-util"          % LibraryVersions.giapiJmsUtil
    val GiapiJmsProvider    = "edu.gemini.jms"       % "jms-activemq-provider"   % LibraryVersions.giapiJmsProvider
    val Giapi               = "edu.gemini.aspen"     % "giapi"                   % LibraryVersions.giapi
    val GiapiCommandsClient = "edu.gemini.aspen.gmp" % "gmp-commands-jms-client" % LibraryVersions.giapiCommandsClient
    val GiapiStatusService  = "edu.gemini.aspen"     % "giapi-status-service"    % LibraryVersions.giapiStatusService
    val GmpStatusGateway    = "edu.gemini.aspen.gmp" % "gmp-status-gateway"      % LibraryVersions.gmpStatusGateway
    val GmpStatusDatabase   = "edu.gemini.aspen.gmp" % "gmp-statusdb"            % LibraryVersions.gmpStatusDatabase
    val GmpCmdJmsBridge     = "edu.gemini.aspen.gmp" % "gmp-commands-jms-bridge" % LibraryVersions.gmpCmdClientBridge
    val Guava               = "com.google.guava"     % "guava"                   % LibraryVersions.guava

    // Gemini Libraries
    val GspMath             = Def.setting("edu.gemini" %%% "gsp-math"         % LibraryVersions.gspMath         )
    val GspMathTestkit      = Def.setting("edu.gemini" %%% "gsp-math-testkit" % LibraryVersions.gspMath % "test")
  }

  object PluginVersions {
    // Compiler plugins
    val paradiseVersion  = "2.1.1"
    val kpVersion        = "0.9.10"
    val betterMonadicFor = "0.3.1"
  }

  object Plugins {
    val paradisePlugin = ("org.scalamacros" %% "paradise" % PluginVersions.paradiseVersion) .cross(CrossVersion.patch)
    val kindProjectorPlugin    = "org.spire-math" %% "kind-projector" % PluginVersions.kpVersion
    val betterMonadicForPlugin = "com.olegpy" %% "better-monadic-for" % PluginVersions.betterMonadicFor
  }

}<|MERGE_RESOLUTION|>--- conflicted
+++ resolved
@@ -56,13 +56,8 @@
     val janino                  = "3.1.0"
     val logstash                = "6.2"
     val knobs                   = "7.0.24"
-<<<<<<< HEAD
-    val monocleVersion          = "1.5.1-cats"
-    val circeVersion            = "0.12.1"
-=======
     val monocleVersion          = "2.0.0"
     val circeVersion            = "0.12.0"
->>>>>>> 49be7616
     val doobieVersion           = "0.6.0"
     val flywayVersion           = "6.0.1"
     val tucoVersion             = "0.4.1"
