--- conflicted
+++ resolved
@@ -66,11 +66,8 @@
 
     // Pure JS libraries
     val fomanticUI = "2.8.7"
-<<<<<<< HEAD
-    val ocsVersion = "2025001.1.1"
-=======
+
     val ocsVersion = "2025101.1.3"
->>>>>>> ffeedc15
 
     val apacheXMLRPC        = "3.1.3"
     val opencsv             = "2.3"
